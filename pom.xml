<?xml version="1.0" encoding="UTF-8"?>
<!--
  ~ Copyright (c) 2016, WSO2 LLC. (http://www.wso2.org) All Rights Reserved.
  ~
  ~ Licensed under the Apache License, Version 2.0 (the "License");
  ~ you may not use this file except in compliance with the License.
  ~ You may obtain a copy of the License at
  ~
  ~      http://www.apache.org/licenses/LICENSE-2.0
  ~
  ~ Unless required by applicable law or agreed to in writing, software
  ~ distributed under the License is distributed on an "AS IS" BASIS,
  ~ WITHOUT WARRANTIES OR CONDITIONS OF ANY KIND, either express or implied.
  ~ See the License for the specific language governing permissions and
  ~ limitations under the License.
  -->
<project xmlns="http://maven.apache.org/POM/4.0.0" xmlns:xsi="http://www.w3.org/2001/XMLSchema-instance" xsi:schemaLocation="http://maven.apache.org/POM/4.0.0 http://maven.apache.org/xsd/maven-4.0.0.xsd">

    <groupId>org.wso2.carbon.identity.event.handler.notification</groupId>
    <artifactId>identity-event-handler-notification</artifactId>
    <packaging>pom</packaging>
    <version>1.9.29-SNAPSHOT</version>
    <modelVersion>4.0.0</modelVersion>
    <url>http://wso2.org</url>

    <parent>
        <groupId>org.wso2</groupId>
        <artifactId>wso2</artifactId>
        <version>1.4</version>
    </parent>

    <scm>
        <url>https://github.com/wso2-extensions/identity-event-handler-notification.git</url>
        <developerConnection>scm:git:https://github.com/wso2-extensions/identity-event-handler-notification.git</developerConnection>
        <connection>scm:git:https://github.com/wso2-extensions/identity-event-handler-notification.git</connection>
        <tag>HEAD</tag>
    </scm>

    <modules>
        <module>components/email-mgt/org.wso2.carbon.email.mgt</module>
        <module>components/email-mgt/org.wso2.carbon.email.mgt.ui</module>
        <module>components/event-handler-notification/org.wso2.carbon.identity.event.handler.notification</module>
        <module>components/notification-sender-config/org.wso2.carbon.identity.notification.sender.tenant.config</module>
        <module>service-stubs/identity/org.wso2.carbon.email.mgt.stub</module>

        <module>features/org.wso2.carbon.email.mgt.server.feature</module>
        <module>features/org.wso2.carbon.email.mgt.ui.feature</module>
        <module>features/org.wso2.carbon.email.mgt.feature</module>
        <module>features/org.wso2.carbon.event.handler.notification.server.feature</module>

    </modules>




    <dependencyManagement>
        <dependencies>
            <!--Orbit Dependencies-->
            <dependency>
                <groupId>org.apache.axis2.wso2</groupId>
                <artifactId>axis2</artifactId>
                <version>${axis2.wso2.version}</version>
            </dependency>
            <dependency>
                <groupId>org.apache.axis2.wso2</groupId>
                <artifactId>axis2-client</artifactId>
                <version>${axis2.wso2.version}</version>
            </dependency>
            <dependency>
                <groupId>org.apache.ws.commons.axiom.wso2</groupId>
                <artifactId>axiom</artifactId>
                <version>${axiom.wso2.version}</version>
            </dependency>
            <dependency>
                <groupId>org.apache.axis2.transport</groupId>
                <artifactId>axis2-transport-mail</artifactId>
                <version>${axis2-transports.version}</version>
            </dependency>
            <dependency>
                <groupId>org.wso2.orbit.org.owasp.encoder</groupId>
                <artifactId>encoder</artifactId>
                <version>${encoder.wso2.version}</version>
            </dependency>

            <!--Carbon Kernel Dependencies-->
            <dependency>
                <groupId>org.wso2.carbon</groupId>
                <artifactId>org.wso2.carbon.registry.core</artifactId>
                <version>${carbon.kernel.version}</version>
            </dependency>
            <dependency>
                <groupId>org.wso2.carbon</groupId>
                <artifactId>org.wso2.carbon.core</artifactId>
                <version>${carbon.kernel.version}</version>
            </dependency>
            <dependency>
                <groupId>org.wso2.carbon</groupId>
                <artifactId>org.wso2.carbon.user.core</artifactId>
                <version>${carbon.kernel.version}</version>
            </dependency>
            <dependency>
                <groupId>org.wso2.carbon</groupId>
                <artifactId>javax.cache.wso2</artifactId>
                <version>${carbon.kernel.version}</version>
            </dependency>
            <dependency>
                <groupId>org.wso2.carbon</groupId>
                <artifactId>org.wso2.carbon.utils</artifactId>
                <version>${carbon.kernel.version}</version>
            </dependency>
            <dependency>
                <groupId>org.wso2.carbon</groupId>
                <artifactId>org.wso2.carbon.ui</artifactId>
                <version>${carbon.kernel.version}</version>
            </dependency>

            <!--Carbon Commons Dependencies-->
            <dependency>
                <groupId>org.wso2.carbon.commons</groupId>
                <artifactId>org.wso2.carbon.tenant.common</artifactId>
                <version>${carbon.commons.version}</version>
            </dependency>

            <!--Carbon Utils Dependencies-->
            <dependency>
                <groupId>org.wso2.carbon.utils</groupId>
                <artifactId>org.wso2.carbon.database.utils</artifactId>
                <version>${org.wso2.carbon.database.utils.version}</version>
            </dependency>

            <!--Carbon Identity Framework Dependencies-->
            <dependency>
                <groupId>org.wso2.carbon.identity.framework</groupId>
                <artifactId>org.wso2.carbon.identity.base</artifactId>
                <version>${carbon.identity.framework.version}</version>
            </dependency>
            <dependency>
                <groupId>org.wso2.carbon.identity.framework</groupId>
                <artifactId>org.wso2.carbon.identity.event</artifactId>
                <version>${carbon.identity.framework.version}</version>
            </dependency>
            <dependency>
                <groupId>org.wso2.carbon.identity.framework</groupId>
                <artifactId>org.wso2.carbon.identity.core</artifactId>
                <version>${carbon.identity.framework.version}</version>
            </dependency>
            <dependency>
                <groupId>org.wso2.carbon.identity.framework</groupId>
                <artifactId>org.wso2.carbon.identity.application.authentication.framework</artifactId>
                <version>${carbon.identity.framework.version}</version>
            </dependency>
            <dependency>
                <groupId>org.wso2.carbon.identity.framework</groupId>
                <artifactId>org.wso2.carbon.identity.central.log.mgt</artifactId>
                <version>${carbon.identity.framework.version}</version>
            </dependency>
            <dependency>
                <groupId>org.wso2.carbon.identity.framework</groupId>
                <artifactId>org.wso2.carbon.identity.configuration.mgt.core</artifactId>
                <version>${carbon.identity.framework.version}</version>
            </dependency>
            <dependency>
                <groupId>org.wso2.carbon.identity.framework</groupId>
                <artifactId>org.wso2.carbon.identity.application.mgt</artifactId>
                <version>${carbon.identity.framework.version}</version>
            </dependency>
            <dependency>
                <groupId>org.wso2.carbon.identity.framework</groupId>
                <artifactId>org.wso2.carbon.identity.application.common</artifactId>
                <version>${carbon.identity.framework.version}</version>
            </dependency>

            <!--Carbon Analytics Common Dependencies-->
            <dependency>
                <groupId>org.wso2.carbon.analytics-common</groupId>
                <artifactId>org.wso2.carbon.event.output.adapter.core</artifactId>
                <version>${carbon.analytics.common.version}</version>
            </dependency>
            <dependency>
                <groupId>org.wso2.carbon.analytics-common</groupId>
                <artifactId>org.wso2.carbon.event.stream.core</artifactId>
                <version>${carbon.analytics.common.version}</version>
            </dependency>
            <dependency>
                <groupId>org.wso2.carbon.analytics-common</groupId>
                <artifactId>org.wso2.carbon.event.publisher.core</artifactId>
                <version>${carbon.analytics.common.version}</version>
            </dependency>
            <dependency>
                <groupId>org.wso2.carbon.analytics-common</groupId>
                <artifactId>org.wso2.carbon.databridge.commons</artifactId>
                <version>${carbon.analytics.common.version}</version>
            </dependency>

            <!--Identity Governance Dependencies-->
            <dependency>
                <groupId>org.wso2.carbon.identity.governance</groupId>
                <artifactId>org.wso2.carbon.identity.governance</artifactId>
                <version>${identity.governance.version}</version>
                <exclusions>
                    <exclusion>
                        <groupId>org.wso2.carbon.identity.framework</groupId>
                        <artifactId>org.wso2.carbon.identity.base</artifactId>
                    </exclusion>
                    <exclusion>
                        <groupId>org.wso2.carbon.identity.framework</groupId>
                        <artifactId>org.wso2.carbon.identity.event</artifactId>
                    </exclusion>
                </exclusions>
            </dependency>
            <dependency>
                <groupId>org.wso2.carbon.identity.governance</groupId>
                <artifactId>org.wso2.carbon.identity.tenant.resource.manager</artifactId>
                <version>${identity.governance.version}</version>
            </dependency>

            <!--Identity Event Handler Email Dependencies-->
            <dependency>
                <groupId>org.wso2.carbon.identity.event.handler.notification</groupId>
                <artifactId>org.wso2.carbon.email.mgt</artifactId>
                <version>${project.version}</version>
            </dependency>
            <dependency>
                <groupId>org.wso2.carbon.identity.event.handler.notification</groupId>
                <artifactId>org.wso2.carbon.email.mgt.server.feature</artifactId>
                <version>${project.version}</version>
                <type>zip</type>
            </dependency>
            <dependency>
                <groupId>org.wso2.carbon.identity.event.handler.notification</groupId>
                <artifactId>org.wso2.carbon.email.mgt.ui.feature</artifactId>
                <version>${project.version}</version>
                <type>zip</type>
            </dependency>
            <dependency>
                <groupId>org.wso2.carbon.identity.event.handler.notification</groupId>
                <artifactId>org.wso2.carbon.email.mgt.ui</artifactId>
                <version>${project.version}</version>
            </dependency>
            <dependency>
                <groupId>org.wso2.carbon.identity.event.handler.notification</groupId>
                <artifactId>org.wso2.carbon.identity.notification.sender.tenant.config</artifactId>
                <version>${project.version}</version>
            </dependency>
            <dependency>
                <groupId>org.wso2.carbon.identity.event.handler.notification</groupId>
                <artifactId>org.wso2.carbon.email.mgt.stub</artifactId>
                <version>${project.version}</version>
            </dependency>
            <dependency>
                <groupId>org.wso2.carbon.identity.event.handler.notification</groupId>
                <artifactId>org.wso2.carbon.identity.event.handler.notification</artifactId>
                <version>${project.version}</version>
            </dependency>
            <dependency>
                <groupId>org.wso2.carbon.identity.branding.preference.management</groupId>
                <artifactId>org.wso2.carbon.identity.branding.preference.management.core</artifactId>
                <version>${identity.branding.preference.management.version}</version>
            </dependency>
            <dependency>
                <groupId>commons-lang.wso2</groupId>
                <artifactId>commons-lang</artifactId>
                <version>${commons-lang.wso2.version}</version>
            </dependency>
            <dependency>
                <groupId>commons-collections.wso2</groupId>
                <artifactId>commons-collections</artifactId>
                <version>${apache.common.collection.version}</version>
            </dependency>

            <dependency>
                <groupId>com.google.code.gson</groupId>
                <artifactId>gson</artifactId>
                <version>${com.google.code.gson.version}</version>
            </dependency>

            <dependency>
                <groupId>com.fasterxml.jackson.core</groupId>
                <artifactId>jackson-databind</artifactId>
                <version>${com.fasterxml.jackson.databind.version}</version>
            </dependency>

            <!-- Organization management Dependencies -->
            <dependency>
                <groupId>org.wso2.carbon.identity.organization.management.core</groupId>
                <artifactId>org.wso2.carbon.identity.organization.management.service</artifactId>
                <version>${identity.organization.management.core.version}</version>
            </dependency>
            <dependency>
                <groupId>org.wso2.carbon.identity.organization.management</groupId>
                <artifactId>org.wso2.carbon.identity.organization.resource.hierarchy.traverse.service</artifactId>
                <version>${identity.organization.management.version}</version>
            </dependency>

            <!-- Test Dependencies -->
            <dependency>
                <groupId>org.testng</groupId>
                <artifactId>testng</artifactId>
                <version>${testng.version}</version>
                <scope>test</scope>
            </dependency>
            <dependency>
                <groupId>org.powermock</groupId>
                <artifactId>powermock-module-testng</artifactId>
                <version>${powermock.version}</version>
                <scope>test</scope>
            </dependency>
            <dependency>
                <groupId>org.powermock</groupId>
                <artifactId>powermock-api-mockito2</artifactId>
                <version>${powermock.version}</version>
                <scope>test</scope>
            </dependency>
            <dependency>
                <groupId>org.mockito</groupId>
                <artifactId>mockito-core</artifactId>
                <version>${mockito.version}</version>
                <scope>test</scope>
            </dependency>
            <dependency>
                <groupId>org.mockito</groupId>
                <artifactId>mockito-inline</artifactId>
                <version>${mockito.inline.version}</version>
                <scope>test</scope>
            </dependency>
            <!-- Common test utility -->
            <dependency>
                <groupId>org.wso2.carbon.identity.framework</groupId>
                <artifactId>org.wso2.carbon.identity.testutil</artifactId>
                <version>${carbon.identity.framework.version}</version>
            </dependency>

            <dependency>
                <groupId>org.jacoco</groupId>
                <artifactId>org.jacoco.agent</artifactId>
                <classifier>runtime</classifier>
                <version>${jacoco.version}</version>
            </dependency>
            <!-- Pax Logging -->
            <dependency>
                <groupId>org.ops4j.pax.logging</groupId>
                <artifactId>pax-logging-api</artifactId>
                <version>${pax.logging.api.version}</version>
            </dependency>
            <dependency>
                <groupId>org.apache.felix</groupId>
                <artifactId>org.apache.felix.scr.ds-annotations</artifactId>
                <version>${apache.felix.scr.ds.annotations.version}</version>
            </dependency>
            <dependency>
                <groupId>org.jacoco</groupId>
                <artifactId>jacoco-maven-plugin</artifactId>
                <version>${jacoco.version}</version>
            </dependency>
                <dependency>
                <groupId>org.jacoco</groupId>
                <artifactId>jacoco-maven-plugin</artifactId>
                <version>${jacoco.version}</version>
            </dependency>
        </dependencies>
    </dependencyManagement>

    <build>
        <pluginManagement>
            <plugins>
                <plugin>
                    <groupId>org.apache.felix</groupId>
                    <artifactId>maven-bundle-plugin</artifactId>
                    <version>${maven.bundle.plugin.version}</version>
                    <extensions>true</extensions>
                    <configuration>
                        <obrRepository>NONE</obrRepository>
                        <instructions>
                            <SCM-Revision>${buildNumber}</SCM-Revision>
                        </instructions>
                    </configuration>
                </plugin>
                <plugin>
                    <groupId>org.codehaus.mojo</groupId>
                    <artifactId>findbugs-maven-plugin</artifactId>
                    <version>${maven.findbugsplugin.version}</version>
                </plugin>
                <plugin>
                    <groupId>org.apache.maven.plugins</groupId>
                    <artifactId>maven-checkstyle-plugin</artifactId>
                    <version>${maven.checkstyleplugin.version}</version>
                </plugin>
                <plugin>
                    <groupId>org.jacoco</groupId>
                    <artifactId>jacoco-maven-plugin</artifactId>
                    <version>${jacoco.version}</version>
                    <executions>
                        <execution>
                            <goals>
                                <goal>prepare-agent</goal>
                            </goals>
                        </execution>
                        <execution>
                            <id>report</id>
                            <phase>test</phase>
                            <goals>
                                <goal>report</goal>
                            </goals>
                        </execution>
                    </executions>
                </plugin>
                    <plugin>
                    <groupId>org.jacoco</groupId>
                    <artifactId>jacoco-maven-plugin</artifactId>
                    <version>${jacoco.version}</version>
                    <executions>
                        <execution>
                            <goals>
                                <goal>prepare-agent</goal>
                            </goals>
                        </execution>
                        <execution>
                            <id>report</id>
                            <phase>test</phase>
                            <goals>
                                <goal>report</goal>
                            </goals>
                        </execution>
                    </executions>
                </plugin>
            </plugins>
        </pluginManagement>


        <plugins>
            <plugin>
                <groupId>org.apache.maven.plugins</groupId>
                <artifactId>maven-release-plugin</artifactId>
                <configuration>
                    <preparationGoals>clean install</preparationGoals>
                    <autoVersionSubmodules>true</autoVersionSubmodules>
                </configuration>
            </plugin>
            <plugin>
                <groupId>org.apache.maven.plugins</groupId>
                <artifactId>maven-deploy-plugin</artifactId>
            </plugin>
            <plugin>
                <groupId>org.codehaus.mojo</groupId>
                <artifactId>buildnumber-maven-plugin</artifactId>
            </plugin>
            <plugin>
                <groupId>org.apache.maven.plugins</groupId>
                <artifactId>maven-javadoc-plugin</artifactId>
                <configuration>
                    <source>1.8</source>
                </configuration>
                <executions>
                    <execution>
                        <id>attach-javadocs</id>
                        <goals>
                            <goal>jar</goal>
                        </goals>
                        <configuration>
                            <!--This parameter disables doclint-->
                            <doclint>none</doclint>
                        </configuration>
                    </execution>
                </executions>
            </plugin>
                <plugin>
                    <groupId>org.jacoco</groupId>
                    <artifactId>jacoco-maven-plugin</artifactId>
                    <version>${jacoco.version}</version>
                    <executions>
                        <execution>
                            <goals>
                                <goal>prepare-agent</goal>
                            </goals>
                        </execution>
                        <execution>
                            <id>report</id>
                            <phase>test</phase>
                            <goals>
                                <goal>report</goal>
                            </goals>
                        </execution>
                    </executions>
                </plugin>
            </plugins>
    </build>

    <properties>
        <!--Identity Governance Version-->
        <identity.governance.version>1.11.21</identity.governance.version>
        <identity.governance.imp.pkg.version.range>[1.0.0, 3.0.0)</identity.governance.imp.pkg.version.range>

        <!--Identity Event Handler Email Version-->
        <identity.event.handler.notification.exp.pkg.version>${project.version}</identity.event.handler.notification.exp.pkg.version>
        <identity.event.handler.notification.imp.pkg.version.range>[1.2.0, 2.0.0)</identity.event.handler.notification.imp.pkg.version.range>

        <osgi.framework.imp.pkg.version.range>[1.7.0, 2.0.0)</osgi.framework.imp.pkg.version.range>
        <osgi.service.component.imp.pkg.version.range>[1.2.0, 2.0.0)</osgi.service.component.imp.pkg.version.range>

        <identity.branding.preference.management.version>1.1.5</identity.branding.preference.management.version>
        <identity.branding.preference.management.version.range>[1.0.1, 2.0.0)</identity.branding.preference.management.version.range>

        <!--Orbit Version-->
        <axis2.wso2.version>1.6.1-wso2v38</axis2.wso2.version>
        <axis2.wso2.imp.pkg.version.range>[1.6.1-wso2v38, 2.0.0)</axis2.wso2.imp.pkg.version.range>
        <axiom.wso2.version>1.2.11-wso2v16</axiom.wso2.version>
        <axiom.wso2.imp.pkg.version.range>[1.2.11, 2.0.0)</axiom.wso2.imp.pkg.version.range>
        <axis2-transports.version>2.0.0-wso2v38</axis2-transports.version>
        <encoder.wso2.version>1.2.0.wso2v1</encoder.wso2.version>

        <commons-lang.wso2.version>2.6.0.wso2v1</commons-lang.wso2.version>
        <commons.logging.imp.pkg.version.range>[1.2,2.0)</commons.logging.imp.pkg.version.range>
        <commons-lang.wso2.osgi.version.range>[2.6.0,3.0.0)</commons-lang.wso2.osgi.version.range>
        <commons-lang.version.range>[2.6.0,3.0.0)</commons-lang.version.range>
        <apache.common.collection.version>3.2.0.wso2v1</apache.common.collection.version>
        <commons-collections.wso2.version.range>[3.2.0,4.0.0)</commons-collections.wso2.version.range>

        <!--Carbon Kernel Version-->
        <carbon.kernel.version>4.10.25</carbon.kernel.version>
        <carbon.kernel.feature.version>4.9.10</carbon.kernel.feature.version>
        <carbon.kernel.imp.pkg.version.range>[4.5.0, 5.0.0)</carbon.kernel.imp.pkg.version.range>

        <carbon.user.api.imp.pkg.version.range>[1.0.1, 2.0.0)</carbon.user.api.imp.pkg.version.range>
        <carbon.kernel.registry.imp.pkg.version>[1.0.1, 2.0.0)</carbon.kernel.registry.imp.pkg.version>
        <carbon.kernel.carbon.base.pkg.version>[1.0.0, 2.0.0)</carbon.kernel.carbon.base.pkg.version>
        <axis2.osgi.version.range>[1.6.1, 2.0.0)</axis2.osgi.version.range>

        <!--Carbon Commons Version-->
        <carbon.commons.version>4.7.11</carbon.commons.version>
        <carbon.commons.imp.pkg.version>[4.7.11, 5.0.0)</carbon.commons.imp.pkg.version>

        <!--Carbon Database Utils Version-->
        <org.wso2.carbon.database.utils.version>2.2.2</org.wso2.carbon.database.utils.version>
        <org.wso2.carbon.database.utils.version.range>[2.1.0,3.0.0)</org.wso2.carbon.database.utils.version.range>

        <!--Carbon Identity Framework Version-->
<<<<<<< HEAD
        <carbon.identity.framework.version>7.7.2</carbon.identity.framework.version>
=======
        <carbon.identity.framework.version>7.7.23</carbon.identity.framework.version>
>>>>>>> 5bfc1a83
        <carbon.identity.framework.imp.pkg.version.range>[7.1.0, 8.0.0)</carbon.identity.framework.imp.pkg.version.range>

        <!-- Organization management Version -->
        <identity.organization.management.core.version>1.0.93</identity.organization.management.core.version>
        <org.wso2.identity.organization.mgt.core.imp.pkg.version.range>[1.0.0,2.0.0)
        </org.wso2.identity.organization.mgt.core.imp.pkg.version.range>
        <identity.organization.management.version>1.4.58</identity.organization.management.version>
        <org.wso2.identity.organization.mgt.imp.pkg.version.range>[1.0.0,2.0.0)
        </org.wso2.identity.organization.mgt.imp.pkg.version.range>

        <!--Carbon Analytics Common Version-->
        <carbon.analytics.common.version>5.2.10</carbon.analytics.common.version>
        <carbon.analytics.common.version.range>[5.2.10,6.0.0)</carbon.analytics.common.version.range>

        <!-- GSON version -->
        <com.google.code.gson.version>2.9.0</com.google.code.gson.version>
        <com.google.code.gson.osgi.version.range>[2.3.1,3.0.0)</com.google.code.gson.osgi.version.range>

        <!--Maven Plugin Version-->
        <carbon.p2.plugin.version>5.1.2</carbon.p2.plugin.version>
        <maven.compiler.plugin.version>3.8.0</maven.compiler.plugin.version>
        <maven.bundle.plugin.version>3.2.0</maven.bundle.plugin.version>
        <maven.buildnumber.plugin.version>1.4</maven.buildnumber.plugin.version>

        <!-- Test Dependency Versions -->
        <testng.version>7.4.0</testng.version>
        <powermock.version>2.0.2</powermock.version>
        <mockito.version>2.22.0</mockito.version>
        <mockito.inline.version>3.8.0</mockito.inline.version>
        <jacoco.version>0.8.7</jacoco.version>
        <maven.surefire.plugin.version>2.22.2</maven.surefire.plugin.version>

        <!-- Pax Logging Version -->
        <pax.logging.api.version>1.10.1</pax.logging.api.version>

        <apache.felix.scr.ds.annotations.version>1.2.4</apache.felix.scr.ds.annotations.version>
        <maven.checkstyleplugin.version>2.17</maven.checkstyleplugin.version>
        <maven.findbugsplugin.version>3.0.5</maven.findbugsplugin.version>
        <findsecbugs-plugin.version>1.10.1</findsecbugs-plugin.version>
        <mavan.findbugsplugin.exclude.file>findbugs-exclude-filter.xml</mavan.findbugsplugin.exclude.file>

        <com.fasterxml.jackson.databind.version>2.13.3</com.fasterxml.jackson.databind.version>
    
        <jacoco.version>0.8.12</jacoco.version>
    </properties>
</project><|MERGE_RESOLUTION|>--- conflicted
+++ resolved
@@ -534,11 +534,7 @@
         <org.wso2.carbon.database.utils.version.range>[2.1.0,3.0.0)</org.wso2.carbon.database.utils.version.range>
 
         <!--Carbon Identity Framework Version-->
-<<<<<<< HEAD
-        <carbon.identity.framework.version>7.7.2</carbon.identity.framework.version>
-=======
         <carbon.identity.framework.version>7.7.23</carbon.identity.framework.version>
->>>>>>> 5bfc1a83
         <carbon.identity.framework.imp.pkg.version.range>[7.1.0, 8.0.0)</carbon.identity.framework.imp.pkg.version.range>
 
         <!-- Organization management Version -->
