<?xml version="1.0" encoding="UTF-8"?>
<!--
  ~ Copyright (c) 2016, WSO2 Inc. (http://www.wso2.org) All Rights Reserved.
  ~
  ~ Licensed under the Apache License, Version 2.0 (the "License");
  ~ you may not use this file except in compliance with the License.
  ~ You may obtain a copy of the License at
  ~
  ~      http://www.apache.org/licenses/LICENSE-2.0
  ~
  ~ Unless required by applicable law or agreed to in writing, software
  ~ distributed under the License is distributed on an "AS IS" BASIS,
  ~ WITHOUT WARRANTIES OR CONDITIONS OF ANY KIND, either express or implied.
  ~ See the License for the specific language governing permissions and
  ~ limitations under the License.
  -->
<project xmlns="http://maven.apache.org/POM/4.0.0" xmlns:xsi="http://www.w3.org/2001/XMLSchema-instance" xsi:schemaLocation="http://maven.apache.org/POM/4.0.0 http://maven.apache.org/xsd/maven-4.0.0.xsd">

    <groupId>org.wso2.carbon.identity.event.handler.notification</groupId>
    <artifactId>identity-event-handler-notification</artifactId>
    <packaging>pom</packaging>
    <version>1.4.3-SNAPSHOT</version>
    <modelVersion>4.0.0</modelVersion>
    <url>http://wso2.org</url>

    <parent>
        <groupId>org.wso2</groupId>
        <artifactId>wso2</artifactId>
        <version>1.4</version>
    </parent>

    <scm>
        <url>https://github.com/wso2-extensions/identity-event-handler-notification.git</url>
        <developerConnection>scm:git:https://github.com/wso2-extensions/identity-event-handler-notification.git</developerConnection>
        <connection>scm:git:https://github.com/wso2-extensions/identity-event-handler-notification.git</connection>
        <tag>HEAD</tag>
    </scm>

    <modules>
        <module>components/email-mgt/org.wso2.carbon.email.mgt</module>
        <module>components/email-mgt/org.wso2.carbon.email.mgt.ui</module>
        <module>components/event-handler-notification/org.wso2.carbon.identity.event.handler.notification</module>
        <module>components/notification-sender-config/org.wso2.carbon.identity.notification.sender.tenant.config</module>
        <module>service-stubs/identity/org.wso2.carbon.email.mgt.stub</module>

        <module>features/org.wso2.carbon.email.mgt.server.feature</module>
        <module>features/org.wso2.carbon.email.mgt.ui.feature</module>
        <module>features/org.wso2.carbon.email.mgt.feature</module>
        <module>features/org.wso2.carbon.event.handler.notification.server.feature</module>

    </modules>




    <dependencyManagement>
        <dependencies>
            <!--Orbit Dependencies-->
            <dependency>
                <groupId>org.apache.axis2.wso2</groupId>
                <artifactId>axis2</artifactId>
                <version>${axis2.wso2.version}</version>
            </dependency>
            <dependency>
                <groupId>org.apache.axis2.wso2</groupId>
                <artifactId>axis2-client</artifactId>
                <version>${axis2.wso2.version}</version>
            </dependency>
            <dependency>
                <groupId>org.apache.ws.commons.axiom.wso2</groupId>
                <artifactId>axiom</artifactId>
                <version>${axiom.wso2.version}</version>
            </dependency>
            <dependency>
                <groupId>org.apache.axis2.transport</groupId>
                <artifactId>axis2-transport-mail</artifactId>
                <version>${axis2-transports.version}</version>
            </dependency>
            <dependency>
                <groupId>org.wso2.orbit.org.owasp.encoder</groupId>
                <artifactId>encoder</artifactId>
                <version>${encoder.wso2.version}</version>
            </dependency>

            <!--Carbon Kernel Dependencies-->
            <dependency>
                <groupId>org.wso2.carbon</groupId>
                <artifactId>org.wso2.carbon.registry.core</artifactId>
                <version>${carbon.kernel.version}</version>
            </dependency>
            <dependency>
                <groupId>org.wso2.carbon</groupId>
                <artifactId>org.wso2.carbon.core</artifactId>
                <version>${carbon.kernel.version}</version>
            </dependency>
            <dependency>
                <groupId>org.wso2.carbon</groupId>
                <artifactId>org.wso2.carbon.user.core</artifactId>
                <version>${carbon.kernel.version}</version>
            </dependency>
            <dependency>
                <groupId>org.wso2.carbon</groupId>
                <artifactId>javax.cache.wso2</artifactId>
                <version>${carbon.kernel.version}</version>
            </dependency>
            <dependency>
                <groupId>org.wso2.carbon</groupId>
                <artifactId>org.wso2.carbon.utils</artifactId>
                <version>${carbon.kernel.version}</version>
            </dependency>
            <dependency>
                <groupId>org.wso2.carbon</groupId>
                <artifactId>org.wso2.carbon.ui</artifactId>
                <version>${carbon.kernel.version}</version>
            </dependency>

            <!--Carbon Commons Dependencies-->
            <dependency>
                <groupId>org.wso2.carbon.commons</groupId>
                <artifactId>org.wso2.carbon.tenant.common</artifactId>
                <version>${carbon.commons.version}</version>
            </dependency>

            <!--Carbon Identity Framework Dependencies-->
            <dependency>
                <groupId>org.wso2.carbon.identity.framework</groupId>
                <artifactId>org.wso2.carbon.identity.base</artifactId>
                <version>${carbon.identity.framework.version}</version>
            </dependency>
            <dependency>
                <groupId>org.wso2.carbon.identity.framework</groupId>
                <artifactId>org.wso2.carbon.identity.event</artifactId>
                <version>${carbon.identity.framework.version}</version>
            </dependency>
            <dependency>
                <groupId>org.wso2.carbon.identity.framework</groupId>
                <artifactId>org.wso2.carbon.identity.core</artifactId>
                <version>${carbon.identity.framework.version}</version>
            </dependency>
            <dependency>
                <groupId>org.wso2.carbon.identity.framework</groupId>
                <artifactId>org.wso2.carbon.identity.application.authentication.framework</artifactId>
                <version>${carbon.identity.framework.version}</version>
            </dependency>

            <!--Carbon Analytics Common Dependencies-->
            <dependency>
                <groupId>org.wso2.carbon.analytics-common</groupId>
                <artifactId>org.wso2.carbon.event.output.adapter.core</artifactId>
                <version>${carbon.analytics.common.version}</version>
            </dependency>
            <dependency>
                <groupId>org.wso2.carbon.analytics-common</groupId>
                <artifactId>org.wso2.carbon.event.stream.core</artifactId>
                <version>${carbon.analytics.common.version}</version>
            </dependency>
            <dependency>
                <groupId>org.wso2.carbon.analytics-common</groupId>
                <artifactId>org.wso2.carbon.event.publisher.core</artifactId>
                <version>${carbon.analytics.common.version}</version>
            </dependency>
            <dependency>
                <groupId>org.wso2.carbon.analytics-common</groupId>
                <artifactId>org.wso2.carbon.databridge.commons</artifactId>
                <version>${carbon.analytics.common.version}</version>
            </dependency>

            <!--Identity Governance Dependencies-->
            <dependency>
                <groupId>org.wso2.carbon.identity.governance</groupId>
                <artifactId>org.wso2.carbon.identity.governance</artifactId>
                <version>${identity.governance.version}</version>
                <exclusions>
                    <exclusion>
                        <groupId>org.wso2.carbon.identity.framework</groupId>
                        <artifactId>org.wso2.carbon.identity.base</artifactId>
                    </exclusion>
                    <exclusion>
                        <groupId>org.wso2.carbon.identity.framework</groupId>
                        <artifactId>org.wso2.carbon.identity.event</artifactId>
                    </exclusion>
                </exclusions>
            </dependency>
            <dependency>
                <groupId>org.wso2.carbon.identity.governance</groupId>
                <artifactId>org.wso2.carbon.identity.tenant.resource.manager</artifactId>
                <version>${identity.governance.version}</version>
            </dependency>

            <!--Identity Event Handler Email Dependencies-->
            <dependency>
                <groupId>org.wso2.carbon.identity.event.handler.notification</groupId>
                <artifactId>org.wso2.carbon.email.mgt</artifactId>
                <version>${project.version}</version>
            </dependency>
            <dependency>
                <groupId>org.wso2.carbon.identity.event.handler.notification</groupId>
                <artifactId>org.wso2.carbon.email.mgt.server.feature</artifactId>
                <version>${project.version}</version>
                <type>zip</type>
            </dependency>
            <dependency>
                <groupId>org.wso2.carbon.identity.event.handler.notification</groupId>
                <artifactId>org.wso2.carbon.email.mgt.ui.feature</artifactId>
                <version>${project.version}</version>
                <type>zip</type>
            </dependency>
            <dependency>
                <groupId>org.wso2.carbon.identity.event.handler.notification</groupId>
                <artifactId>org.wso2.carbon.email.mgt.ui</artifactId>
                <version>${project.version}</version>
            </dependency>
            <dependency>
                <groupId>org.wso2.carbon.identity.event.handler.notification</groupId>
                <artifactId>org.wso2.carbon.email.mgt.stub</artifactId>
                <version>${project.version}</version>
            </dependency>
            <dependency>
                <groupId>org.wso2.carbon.identity.event.handler.notification</groupId>
                <artifactId>org.wso2.carbon.identity.event.handler.notification</artifactId>
                <version>${project.version}</version>
            </dependency>
            <dependency>
                <groupId>commons-lang.wso2</groupId>
                <artifactId>commons-lang</artifactId>
                <version>${commons-lang.wso2.version}</version>
            </dependency>

            <dependency>
                <groupId>com.google.code.gson</groupId>
                <artifactId>gson</artifactId>
                <version>${com.google.code.gson.version}</version>
            </dependency>

            <!-- Test Dependencies -->
            <dependency>
                <groupId>org.testng</groupId>
                <artifactId>testng</artifactId>
                <version>${testng.version}</version>
                <scope>test</scope>
            </dependency>
            <dependency>
                <groupId>org.powermock</groupId>
                <artifactId>powermock-module-testng</artifactId>
                <version>${powermock.version}</version>
                <scope>test</scope>
            </dependency>
            <dependency>
                <groupId>org.powermock</groupId>
                <artifactId>powermock-api-mockito</artifactId>
                <version>${powermock.version}</version>
                <scope>test</scope>
            </dependency>
            <dependency>
                <groupId>org.jacoco</groupId>
                <artifactId>org.jacoco.agent</artifactId>
                <classifier>runtime</classifier>
                <version>${jacoco.version}</version>
            </dependency>
            <!-- Pax Logging -->
            <dependency>
                <groupId>org.ops4j.pax.logging</groupId>
                <artifactId>pax-logging-api</artifactId>
                <version>${pax.logging.api.version}</version>
            </dependency>
            <dependency>
                <groupId>org.apache.felix</groupId>
                <artifactId>org.apache.felix.scr.ds-annotations</artifactId>
                <version>${apache.felix.scr.ds.annotations.version}</version>
            </dependency>
        </dependencies>
    </dependencyManagement>

    <build>
        <pluginManagement>
            <plugins>
                <plugin>
                    <groupId>org.apache.felix</groupId>
                    <artifactId>maven-bundle-plugin</artifactId>
                    <version>${maven.bundle.plugin.version}</version>
                    <extensions>true</extensions>
                    <configuration>
                        <obrRepository>NONE</obrRepository>
                        <instructions>
                            <SCM-Revision>${buildNumber}</SCM-Revision>
                        </instructions>
                    </configuration>
                </plugin>
                <plugin>
                    <groupId>org.codehaus.mojo</groupId>
                    <artifactId>findbugs-maven-plugin</artifactId>
                    <version>${maven.findbugsplugin.version}</version>
                </plugin>
                <plugin>
                    <groupId>org.apache.maven.plugins</groupId>
                    <artifactId>maven-checkstyle-plugin</artifactId>
                    <version>${maven.checkstyleplugin.version}</version>
                </plugin>
            </plugins>
        </pluginManagement>


        <plugins>
            <plugin>
                <groupId>org.apache.maven.plugins</groupId>
                <artifactId>maven-release-plugin</artifactId>
                <configuration>
                    <preparationGoals>clean install</preparationGoals>
                    <autoVersionSubmodules>true</autoVersionSubmodules>
                </configuration>
            </plugin>
            <plugin>
                <groupId>org.apache.maven.plugins</groupId>
                <artifactId>maven-deploy-plugin</artifactId>
            </plugin>
            <plugin>
                <groupId>org.codehaus.mojo</groupId>
                <artifactId>buildnumber-maven-plugin</artifactId>
            </plugin>
            <plugin>
                <groupId>org.apache.maven.plugins</groupId>
                <artifactId>maven-javadoc-plugin</artifactId>
                <configuration>
                    <source>1.8</source>
                </configuration>
                <executions>
                    <execution>
                        <id>attach-javadocs</id>
                        <goals>
                            <goal>jar</goal>
                        </goals>
                        <configuration>
                            <!--This parameter disables doclint-->
                            <doclint>none</doclint>
                        </configuration>
                    </execution>
                </executions>
            </plugin>
        </plugins>
    </build>

    <properties>
        <!--Identity Governance Version-->
        <identity.governance.version>1.5.77</identity.governance.version>
        <identity.governance.imp.pkg.version.range>[1.0.0, 2.0.0)</identity.governance.imp.pkg.version.range>

        <!--Identity Event Handler Email Version-->
        <identity.event.handler.notification.exp.pkg.version>${project.version}</identity.event.handler.notification.exp.pkg.version>
        <identity.event.handler.notification.imp.pkg.version.range>[1.2.0, 2.0.0)</identity.event.handler.notification.imp.pkg.version.range>

        <osgi.framework.imp.pkg.version.range>[1.3.0, 2.0.0)</osgi.framework.imp.pkg.version.range>
        <osgi.service.component.imp.pkg.version.range>[1.2.0, 2.0.0)</osgi.service.component.imp.pkg.version.range>

        <!--Orbit Version-->
        <axis2.wso2.version>1.6.1-wso2v38</axis2.wso2.version>
        <axis2.wso2.imp.pkg.version.range>[1.6.1-wso2v38, 2.0.0)</axis2.wso2.imp.pkg.version.range>
        <axiom.wso2.version>1.2.11-wso2v16</axiom.wso2.version>
        <axiom.wso2.imp.pkg.version.range>[1.2.11, 2.0.0)</axiom.wso2.imp.pkg.version.range>
        <axis2-transports.version>2.0.0-wso2v38</axis2-transports.version>
        <encoder.wso2.version>1.2.0.wso2v1</encoder.wso2.version>

        <commons-lang.wso2.version>2.6.0.wso2v1</commons-lang.wso2.version>
        <commons.logging.imp.pkg.version.range>[1.2,2.0)</commons.logging.imp.pkg.version.range>
        <commons-lang.wso2.osgi.version.range>[2.6.0,3.0.0)</commons-lang.wso2.osgi.version.range>
        <commons-lang.version.range>[2.6.0,3.0.0)</commons-lang.version.range>

        <!--Carbon Kernel Version-->
        <carbon.kernel.version>4.6.0</carbon.kernel.version>
        <carbon.kernel.feature.version>4.6.0</carbon.kernel.feature.version>
        <carbon.kernel.imp.pkg.version.range>[4.5.0, 5.0.0)</carbon.kernel.imp.pkg.version.range>

        <carbon.user.api.imp.pkg.version.range>[1.0.1, 2.0.0)</carbon.user.api.imp.pkg.version.range>
        <carbon.kernel.registry.imp.pkg.version>[1.0.1, 2.0.0)</carbon.kernel.registry.imp.pkg.version>
        <carbon.kernel.carbon.base.pkg.version>[1.0.0, 2.0.0)</carbon.kernel.carbon.base.pkg.version>
        <axis2.osgi.version.range>[1.6.1, 2.0.0)</axis2.osgi.version.range>

        <!--Carbon Commons Version-->
        <carbon.commons.version>4.7.11</carbon.commons.version>
        <carbon.commons.imp.pkg.version>[4.7.11, 5.0.0)</carbon.commons.imp.pkg.version>

        <!--Carbon Identity Framework Version-->
<<<<<<< HEAD
        <carbon.identity.framework.version>5.20.211</carbon.identity.framework.version>
=======
        <carbon.identity.framework.version>5.20.421</carbon.identity.framework.version>
>>>>>>> c702405c
        <carbon.identity.framework.imp.pkg.version.range>[5.14.67, 6.0.0)</carbon.identity.framework.imp.pkg.version.range>

        <!--Carbon Analytics Common Version-->
        <carbon.analytics.common.version>5.2.10</carbon.analytics.common.version>
        <carbon.analytics.common.version.range>[5.2.10,6.0.0)</carbon.analytics.common.version.range>

        <!-- GSON version -->
        <com.google.code.gson.version>2.3.1</com.google.code.gson.version>
        <com.google.code.gson.osgi.version.range>[2.3.1,3.0.0)</com.google.code.gson.osgi.version.range>

        <!--Maven Plugin Version-->
        <carbon.p2.plugin.version>1.5.3</carbon.p2.plugin.version>
        <maven.compiler.plugin.version>2.3.1</maven.compiler.plugin.version>
        <maven.bundle.plugin.version>3.2.0</maven.bundle.plugin.version>
        <maven.buildnumber.plugin.version>1.4</maven.buildnumber.plugin.version>

        <!-- Test Dependency Versions -->
        <testng.version>6.9.10</testng.version>
        <powermock.version>1.7.0</powermock.version>
        <jacoco.version>0.7.9</jacoco.version>
        <maven.surefire.plugin.version>2.18.1</maven.surefire.plugin.version>

        <!-- Pax Logging Version -->
        <pax.logging.api.version>1.10.1</pax.logging.api.version>

        <apache.felix.scr.ds.annotations.version>1.2.4</apache.felix.scr.ds.annotations.version>
        <maven.checkstyleplugin.version>2.17</maven.checkstyleplugin.version>
        <maven.findbugsplugin.version>3.0.5</maven.findbugsplugin.version>
        <mavan.findbugsplugin.exclude.file>findbugs-exclude-filter.xml</mavan.findbugsplugin.exclude.file>
    </properties>
</project><|MERGE_RESOLUTION|>--- conflicted
+++ resolved
@@ -379,11 +379,7 @@
         <carbon.commons.imp.pkg.version>[4.7.11, 5.0.0)</carbon.commons.imp.pkg.version>
 
         <!--Carbon Identity Framework Version-->
-<<<<<<< HEAD
-        <carbon.identity.framework.version>5.20.211</carbon.identity.framework.version>
-=======
         <carbon.identity.framework.version>5.20.421</carbon.identity.framework.version>
->>>>>>> c702405c
         <carbon.identity.framework.imp.pkg.version.range>[5.14.67, 6.0.0)</carbon.identity.framework.imp.pkg.version.range>
 
         <!--Carbon Analytics Common Version-->
