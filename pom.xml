--- conflicted
+++ resolved
@@ -423,11 +423,7 @@
         <carbon.commons.imp.pkg.version>[4.7.11, 5.0.0)</carbon.commons.imp.pkg.version>
 
         <!--Carbon Identity Framework Version-->
-<<<<<<< HEAD
         <carbon.identity.framework.version>5.25.461</carbon.identity.framework.version>
-=======
-        <carbon.identity.framework.version>5.25.446</carbon.identity.framework.version>
->>>>>>> 3911bec8
         <carbon.identity.framework.imp.pkg.version.range>[5.14.67, 7.0.0)</carbon.identity.framework.imp.pkg.version.range>
 
         <!-- Organization management Version -->
